--- conflicted
+++ resolved
@@ -98,12 +98,8 @@
 		tab.Name = filePaths[0]
 
 		dialog = nil // Hide the file selector
-<<<<<<< HEAD
-		changeFocus(tabContainer)
-=======
 		changeFocus(panelContainer)
 		tab.Name = filePaths[0]
->>>>>>> 2e128e5b
 	}
 
 	dialog = ui.NewFileSelectorDialog(
