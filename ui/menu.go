package ui

import (
	"fmt"
	"strings"

	"github.com/gdamore/tcell/v2"
	runewidth "github.com/mattn/go-runewidth"
)

// Item is an interface implemented by ItemEntry and ItemMenu to be listed in Menus.
type Item interface {
	GetName() string
	// Returns a character/rune index of the name of the item.
	GetQuickCharIdx() int
	// A Shortcut is a string of the modifiers+key name of the action that must be pressed
	// to trigger the shortcut. For example: "Ctrl+Alt+X". The order of the modifiers is
	// very important. Letters are case-sensitive. See the KeyEvent.Name() function of tcell
	// for information. An empty string implies no shortcut.
	GetShortcut() string
}

// An ItemSeparator is like a blank Item that cannot actually be selected. It is useful
// for separating items in a Menu.
type ItemSeparator struct{}

// GetName returns an empty string.
func (i *ItemSeparator) GetName() string {
	return ""
}

func (i *ItemSeparator) GetQuickCharIdx() int {
	return 0
}

func (i *ItemSeparator) GetShortcut() string {
	return ""
}

// ItemEntry is a listing in a Menu with a name and callback.
type ItemEntry struct {
	Name      string
	QuickChar int // Character/rune index of Name
	Shortcut  string
	Callback  func()
}

// GetName returns the name of the ItemEntry.
func (i *ItemEntry) GetName() string {
	return i.Name
}

func (i *ItemEntry) GetQuickCharIdx() int {
	return i.QuickChar
}

func (i *ItemEntry) GetShortcut() string {
	return i.Shortcut
}

// GetName returns the name of the Menu.
func (m *Menu) GetName() string {
	return m.Name
}

func (m *Menu) GetQuickCharIdx() int {
	return m.QuickChar
}

func (m *Menu) GetShortcut() string {
	return ""
}

// A MenuBar is a horizontal list of menus.
type MenuBar struct {
	menus         []*Menu
	selected      int  // Index of selection in MenuBar
	menusVisible  bool // Whether to draw the selected menu
	baseComponent
}

func NewMenuBar(theme *Theme) *MenuBar {
	return &MenuBar{
		menus: make([]*Menu, 0, 6),
		baseComponent: baseComponent{theme: theme},
	}
}

func (b *MenuBar) AddMenu(menu *Menu) {
	menu.itemSelectedCallback = func() {
		b.menusVisible = false
		menu.SetFocused(false)
	}
	b.menus = append(b.menus, menu)
}

// GetMenuXPos returns the X position of the name of Menu at `idx` visually.
func (b *MenuBar) GetMenuXPos(idx int) int {
	x := 1
	for i := 0; i < idx; i++ {
		x += len(b.menus[i].Name) + 2 // two for padding
	}
	return x
}

func (b *MenuBar) ActivateMenuUnderCursor() {
	b.menusVisible = true // Show menus
	menu := &b.menus[b.selected]
	(*menu).SetPos(b.GetMenuXPos(b.selected), b.y+1)
	(*menu).SetFocused(true)
}

func (b *MenuBar) CursorLeft() {
	if b.menusVisible {
		b.menus[b.selected].SetFocused(false) // Unfocus current menu
	}

	if b.selected <= 0 {
		b.selected = len(b.menus) - 1 // Wrap to end
	} else {
		b.selected--
	}

	if b.menusVisible {
		// Update position of new menu after changing menu selection
		b.menus[b.selected].SetPos(b.GetMenuXPos(b.selected), b.y+1)
		b.menus[b.selected].SetFocused(true) // Focus new menu
	}
}

func (b *MenuBar) CursorRight() {
	if b.menusVisible {
		b.menus[b.selected].SetFocused(false)
	}

	if b.selected >= len(b.menus)-1 {
		b.selected = 0 // Wrap to beginning
	} else {
		b.selected++
	}

	if b.menusVisible {
		// Update position of new menu after changing menu selection
		b.menus[b.selected].SetPos(b.GetMenuXPos(b.selected), b.y+1)
		b.menus[b.selected].SetFocused(true) // Focus new menu
	}
}

// Draw renders the MenuBar and its sub-menus.
func (b *MenuBar) Draw(s tcell.Screen) {
<<<<<<< HEAD
	normalStyle := b.theme.GetOrDefault("MenuBar")
=======
	var normalStyle tcell.Style
	if b.focused {
		normalStyle = b.Theme.GetOrDefault("MenuBarFocused")
	} else {
		normalStyle = b.Theme.GetOrDefault("MenuBar")
	}
>>>>>>> 2e128e5b

	// Draw menus based on whether b.focused and which is selected
	DrawRect(s, b.x, b.y, b.width, 1, ' ', normalStyle)
	col := b.x + 1
	for i, item := range b.menus {
		sty := normalStyle
		if b.focused && b.selected == i {
<<<<<<< HEAD
			sty = b.theme.GetOrDefault("MenuBarSelected") // Use special style for selected item
=======
			fg, bg, attr := normalStyle.Decompose()
			sty = tcell.Style{}.Foreground(bg).Background(fg).Attributes(attr)
>>>>>>> 2e128e5b
		}

		str := fmt.Sprintf(" %s ", item.Name)
		cols := DrawQuickCharStr(s, col, b.y, str, item.QuickChar+1, sty)

		col += cols
	}

	if b.menusVisible {
		menu := b.menus[b.selected]
		menu.Draw(s) // Draw menu when it is expanded / visible
	}
}

// SetFocused highlights the MenuBar and focuses any sub-menus.
func (b *MenuBar) SetFocused(v bool) {
	b.focused = v
	b.menus[b.selected].SetFocused(v)
	if !v {
		b.selected = 0 // Reset cursor position every time component is unfocused
		if b.menusVisible {
			b.menusVisible = false
		}
	}
}

func (b *MenuBar) GetMinSize() (int, int) {
	return 0, 1
}

// HandleEvent will propogate events to sub-menus and returns true if
// any of them handled the event.
func (b *MenuBar) HandleEvent(event tcell.Event) bool {
	switch ev := event.(type) {
	case *tcell.EventKey:
		// Shortcuts (Ctrl-s or Ctrl-A, for example)
		if ev.Modifiers() != 0 { // If there is a modifier on the key...
			// tcell names it "Ctrl+(Key)" so we want to remove the "Ctrl+"
			// prefix, and use the remaining part of the string as the shortcut.

			keyName := ev.Name()

			// Find who the shortcut key belongs to
			for i := range b.menus {
				handled := b.menus[i].handleShortcut(keyName)
				if handled {
					return true
				}
			}
			return false // The shortcut key was not handled by any menus
		}

		switch ev.Key() {
		case tcell.KeyEnter:
			if !b.menusVisible { // If menus are not visible...
				b.ActivateMenuUnderCursor()
			} else { // The selected Menu is visible, send the event to it
				return b.menus[b.selected].HandleEvent(event)
			}
		case tcell.KeyLeft:
			b.CursorLeft()
		case tcell.KeyRight:
			b.CursorRight()
		case tcell.KeyTab:
			if b.menusVisible {
				return b.menus[b.selected].HandleEvent(event)
			} else {
				b.CursorRight()
			}

		// Quick char
		case tcell.KeyRune: // Search for the matching quick char in menu names
			if !b.menusVisible { // If the selected Menu is not open/visible
				for i, m := range b.menus {
					r := QuickCharInString(m.Name, m.QuickChar)
					if r != 0 && r == ev.Rune() {
						b.selected = i              // Select menu at i
						b.ActivateMenuUnderCursor() // Show menu
						break
					}
				}
			} else {
				return b.menus[b.selected].HandleEvent(event) // Have menu handle quick char event
			}

		default:
			if b.menusVisible {
				return b.menus[b.selected].HandleEvent(event)
			} else {
				return false // Nobody to propogate our event to
			}
		}
		return true
	}
	return false
}

// A Menu contains one or more ItemEntry or ItemMenus.
type Menu struct {
	Name      string
	QuickChar int // Character/rune index of Name
	Items     []Item

	selected             int    // Index of selected Item
	itemSelectedCallback func() // Used internally to hide menus on selection

	baseComponent
}

// New creates a new Menu. `items` can be `nil`.
func NewMenu(name string, quickChar int, theme *Theme) *Menu {
	return &Menu{
		Name:      name,
		QuickChar: quickChar,
		Items:     make([]Item, 0, 6),

		baseComponent: baseComponent{theme: theme},
	}
}

func (m *Menu) AddItem(item Item) {
	switch typ := item.(type) {
	case *Menu:
		typ.itemSelectedCallback = func() {
			m.itemSelectedCallback()
		}
	}
	m.Items = append(m.Items, item)
}

func (m *Menu) AddItems(items []Item) {
	for _, item := range items {
		m.AddItem(item)
	}
}

func (m *Menu) ActivateItemUnderCursor() {
	switch item := m.Items[m.selected].(type) {
	case *ItemEntry:
		item.Callback()
		m.itemSelectedCallback()
	case *Menu:
		// TODO: implement sub-menus ...
	}
}

func (m *Menu) CursorUp() {
	if m.selected <= 0 {
		m.selected = len(m.Items) - 1 // Wrap to end
	} else {
		m.selected--
	}
	switch m.Items[m.selected].(type) {
	case *ItemSeparator:
		m.CursorUp() // Recursion; stack overflow if the only item in a Menu is a separator.
	default:
	}
}

func (m *Menu) CursorDown() {
	if m.selected >= len(m.Items)-1 {
		m.selected = 0 // Wrap to beginning
	} else {
		m.selected++
	}
	switch m.Items[m.selected].(type) {
	case *ItemSeparator:
		m.CursorDown() // Recursion; stack overflow if the only item in a Menu is a separator.
	default:
	}
}

// Draw renders the Menu at its position.
func (m *Menu) Draw(s tcell.Screen) {
	defaultStyle := m.theme.GetOrDefault("Menu")

	m.GetSize()                                                          // Call this to update internal width and height
	DrawRect(s, m.x, m.y, m.width, m.height, ' ', defaultStyle)          // Fill background
	DrawRectOutlineDefault(s, m.x, m.y, m.width, m.height, defaultStyle) // Draw outline

	// Draw items based on whether m.focused and which is selected
	for i, item := range m.Items {
		switch item.(type) {
		case *ItemSeparator:
			str := fmt.Sprintf("%s%s%s", "├", strings.Repeat("─", m.width-2), "┤")
			DrawStr(s, m.x, m.y+1+i, str, defaultStyle)
		default: // Handle sub-menus and item entries the same
			var sty tcell.Style
			if m.selected == i {
				sty = m.theme.GetOrDefault("MenuSelected")
			} else {
				sty = defaultStyle
			}

			nameCols := DrawQuickCharStr(s, m.x+1, m.y+1+i, item.GetName(), item.GetQuickCharIdx(), sty)

			str := strings.Repeat(" ", m.width-2-nameCols) // Fill space after menu names to border
			DrawStr(s, m.x+1+nameCols, m.y+1+i, str, sty)

			if shortcut := item.GetShortcut(); len(shortcut) > 0 { // If the item has a shortcut...
				str := " " + shortcut + " "
				DrawStr(s, m.x+m.width-1-runewidth.StringWidth(str), m.y+1+i, str, sty)
			}
		}
	}
}

// SetFocused does not do anything for a Menu.
func (m *Menu) SetFocused(v bool) {
	// TODO: when adding sub-menus, set all focus to v
	if !v {
		m.selected = 0
	}
}

func (m *Menu) GetMinSize() (int, int) {
	maxNameLen := 0
	var widestShortcut int = 0 // Will contribute to the width
	for i := range m.Items {
		nameLen := len(m.Items[i].GetName())
		if nameLen > maxNameLen {
			maxNameLen = nameLen
		}

		if key := m.Items[i].GetShortcut(); runewidth.StringWidth(key) > widestShortcut {
			widestShortcut = runewidth.StringWidth(key) // For the sake of good unicode
		}
	}

	shortcutsWidth := 0
	if widestShortcut > 0 {
		shortcutsWidth = 1 + widestShortcut + 1 // " Ctrl+X "  (with one cell padding surrounding)
	}

	m.width = 1 + maxNameLen + shortcutsWidth + 1 // Add two for padding
	m.height = 1 + len(m.Items) + 1               // And another two for the same reason ...
	return m.width, m.height
}

// GetSize returns the size of the Menu.
func (m *Menu) GetSize() (int, int) {
	return m.GetMinSize()
}

// SetSize sets the size of the Menu.
func (m *Menu) SetSize(width, height int) {
	// Cannot set the size of a Menu
}

func (m *Menu) handleShortcut(key string) bool {
	for i := range m.Items {
		switch typ := m.Items[i].(type) {
		case *ItemSeparator:
			continue
		case *Menu:
			return typ.handleShortcut(key) // Have the sub-menu handle the shortcut
		case *ItemEntry:
			if typ.Shortcut == key { // If this item matches the shortcut we're finding...
				m.selected = i
				m.ActivateItemUnderCursor() // Activate it
				return true
			}
		}
	}
	return false
}

// HandleEvent will handle events for a Menu and may propogate them
// to sub-menus. Returns true if the event was handled.
func (m *Menu) HandleEvent(event tcell.Event) bool {
	// TODO: simplify this function
	switch ev := event.(type) {
	case *tcell.EventKey:
		switch ev.Key() {
		case tcell.KeyEnter:
			m.ActivateItemUnderCursor()
		case tcell.KeyUp:
			m.CursorUp()
		case tcell.KeyTab:
			fallthrough
		case tcell.KeyDown:
			m.CursorDown()

		case tcell.KeyRune:
			// TODO: support quick chars for sub-menus
			for i, item := range m.Items {
				if m.selected == i {
					continue // Skip the item we're on
				}
				r := QuickCharInString(item.GetName(), item.GetQuickCharIdx())
				if r != 0 && r == ev.Rune() {
					m.selected = i
					break
				}
			}

		default:
			return false
		}
		return true
	}
	return false
}<|MERGE_RESOLUTION|>--- conflicted
+++ resolved
@@ -148,16 +148,12 @@
 
 // Draw renders the MenuBar and its sub-menus.
 func (b *MenuBar) Draw(s tcell.Screen) {
-<<<<<<< HEAD
-	normalStyle := b.theme.GetOrDefault("MenuBar")
-=======
 	var normalStyle tcell.Style
 	if b.focused {
-		normalStyle = b.Theme.GetOrDefault("MenuBarFocused")
+		normalStyle = b.theme.GetOrDefault("MenuBarFocused")
 	} else {
-		normalStyle = b.Theme.GetOrDefault("MenuBar")
-	}
->>>>>>> 2e128e5b
+		normalStyle = b.theme.GetOrDefault("MenuBar")
+	}
 
 	// Draw menus based on whether b.focused and which is selected
 	DrawRect(s, b.x, b.y, b.width, 1, ' ', normalStyle)
@@ -165,12 +161,8 @@
 	for i, item := range b.menus {
 		sty := normalStyle
 		if b.focused && b.selected == i {
-<<<<<<< HEAD
-			sty = b.theme.GetOrDefault("MenuBarSelected") // Use special style for selected item
-=======
 			fg, bg, attr := normalStyle.Decompose()
 			sty = tcell.Style{}.Foreground(bg).Background(fg).Attributes(attr)
->>>>>>> 2e128e5b
 		}
 
 		str := fmt.Sprintf(" %s ", item.Name)
