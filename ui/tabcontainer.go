package ui

import (
	"fmt"

	"github.com/gdamore/tcell/v2"
)

// A Tab is a child of a TabContainer; has a name and child Component.
type Tab struct {
	Name  string
	Child Component
}

// A TabContainer organizes children by showing only one of them at a time.
type TabContainer struct {
	children      []Tab
	selected      int

	baseComponent
}

func NewTabContainer(theme *Theme) *TabContainer {
	return &TabContainer{
		children: make([]Tab, 0, 4),
		baseComponent: baseComponent{theme: theme},
	}
}

func (c *TabContainer) AddTab(name string, child Component) {
	c.children = append(c.children, Tab{Name: name, Child: child})
	// Update new child's size and position
	child.SetPos(c.x+1, c.y+1)
	child.SetSize(c.width-2, c.height-2)
}

// RemoveTab deletes the tab at `idx`. Returns true if the tab was found,
// false otherwise.
func (c *TabContainer) RemoveTab(idx int) bool {
	if idx >= 0 && idx < len(c.children) {
		if c.selected == idx {
			c.children[idx].Child.SetFocused(false)
		}

		copy(c.children[idx:], c.children[idx+1:])  // Shift all items after idx to the left
		c.children = c.children[:len(c.children)-1] // Shrink slice by one

		if c.selected >= idx && idx > 0 {
			c.selected-- // Keep the cursor within the bounds of available tabs
		}

		return true
	}
	return false
}

// FocusTab sets the visible tab to the one at `idx`. FocusTab clamps `idx`
// between 0 and tab_count - 1. If no tabs are present, the function does nothing.
func (c *TabContainer) FocusTab(idx int) {
	if len(c.children) < 1 {
		return
	}

	if idx < 0 {
		idx = 0
	} else if idx >= len(c.children) {
		idx = len(c.children) - 1
	}

	c.children[c.selected].Child.SetFocused(false) // Unfocus old tab
	c.children[idx].Child.SetFocused(true)         // Focus new tab
	c.selected = idx
}

func (c *TabContainer) GetSelectedTabIdx() int {
	return c.selected
}

func (c *TabContainer) GetTabCount() int {
	return len(c.children)
}

func (c *TabContainer) GetTab(idx int) *Tab {
	return &c.children[idx]
}

// Draw will draws the border of the BoxContainer, then it draws its child component.
func (c *TabContainer) Draw(s tcell.Screen) {
	var styFocused tcell.Style
	if c.focused {
		styFocused = c.Theme.GetOrDefault("TabContainerFocused")
	} else {
		styFocused = c.Theme.GetOrDefault("TabContainer")
	}

	// Draw outline
<<<<<<< HEAD
	DrawRectOutlineDefault(s, c.x, c.y, c.width, c.height, c.theme.GetOrDefault("TabContainer"))
=======
	DrawRectOutlineDefault(s, c.x, c.y, c.width, c.height, styFocused)
>>>>>>> 2e128e5b

	combinedTabLength := 0
	for i := range c.children {
		combinedTabLength += len(c.children[i].Name) + 2 // 2 for padding
	}
	combinedTabLength += len(c.children) - 1 // add for spacing between tabs

	// Draw tabs
	col := c.x + c.width/2 - combinedTabLength/2 // Starting column
	for i, tab := range c.children {
		sty := styFocused
		if c.selected == i {
<<<<<<< HEAD
			sty = c.theme.GetOrDefault("TabSelected")
		} else {
			sty = c.theme.GetOrDefault("Tab")
=======
			fg, bg, attr := styFocused.Decompose()
			sty = tcell.Style{}.Foreground(bg).Background(fg).Attributes(attr)
>>>>>>> 2e128e5b
		}

		var dirty bool
		switch typ := tab.Child.(type) {
		case *TextEdit:
			dirty = typ.Dirty
		}

		name := tab.Name
		if dirty {
			name = "*" + name
		}

		str := fmt.Sprintf(" %s ", name)

		DrawStr(s, col, c.y, str, sty)
		col += len(str) + 1 // Add one for spacing between tabs
	}

	// Draw selected child in center
	if c.selected < len(c.children) {
		c.children[c.selected].Child.Draw(s)
	}
}

// SetFocused calls SetFocused on the visible child Component.
func (c *TabContainer) SetFocused(v bool) {
	c.focused = v
	if len(c.children) > 0 {
		c.children[c.selected].Child.SetFocused(v)
	}
}

// SetTheme sets the theme.
func (c *TabContainer) SetTheme(theme *Theme) {
	c.theme = theme
	for _, tab := range c.children {
		tab.Child.SetTheme(theme) // Update the theme for all children
	}
}

// SetPos sets the position of the container and updates the child Component.
func (c *TabContainer) SetPos(x, y int) {
	c.x, c.y = x, y
	if c.selected < len(c.children) {
		c.children[c.selected].Child.SetPos(x+1, y+1)
	}
}

// SetSize sets the size of the container and updates the size of the child Component.
func (c *TabContainer) SetSize(width, height int) {
	c.width, c.height = width, height
	if c.selected < len(c.children) {
		c.children[c.selected].Child.SetSize(width-2, height-2)
	}
}

// HandleEvent forwards the event to the child Component and returns whether it was handled.
func (c *TabContainer) HandleEvent(event tcell.Event) bool {
	switch ev := event.(type) {
	case *tcell.EventKey:
		if ev.Key() == tcell.KeyCtrlE {
			newIdx := c.selected + 1
			if newIdx >= len(c.children) {
				newIdx = 0
			}
			c.FocusTab(newIdx)
			return true
		} else if ev.Key() == tcell.KeyCtrlW {
			newIdx := c.selected - 1
			if newIdx < 0 {
				newIdx = len(c.children) - 1
			}
			c.FocusTab(newIdx)
			return true
		}
	}

	if c.selected < len(c.children) {
		return c.children[c.selected].Child.HandleEvent(event)
	}

	return false
}<|MERGE_RESOLUTION|>--- conflicted
+++ resolved
@@ -88,17 +88,13 @@
 func (c *TabContainer) Draw(s tcell.Screen) {
 	var styFocused tcell.Style
 	if c.focused {
-		styFocused = c.Theme.GetOrDefault("TabContainerFocused")
+		styFocused = c.theme.GetOrDefault("TabContainerFocused")
 	} else {
-		styFocused = c.Theme.GetOrDefault("TabContainer")
+		styFocused = c.theme.GetOrDefault("TabContainer")
 	}
 
 	// Draw outline
-<<<<<<< HEAD
-	DrawRectOutlineDefault(s, c.x, c.y, c.width, c.height, c.theme.GetOrDefault("TabContainer"))
-=======
 	DrawRectOutlineDefault(s, c.x, c.y, c.width, c.height, styFocused)
->>>>>>> 2e128e5b
 
 	combinedTabLength := 0
 	for i := range c.children {
@@ -111,14 +107,8 @@
 	for i, tab := range c.children {
 		sty := styFocused
 		if c.selected == i {
-<<<<<<< HEAD
-			sty = c.theme.GetOrDefault("TabSelected")
-		} else {
-			sty = c.theme.GetOrDefault("Tab")
-=======
 			fg, bg, attr := styFocused.Decompose()
 			sty = tcell.Style{}.Foreground(bg).Background(fg).Attributes(attr)
->>>>>>> 2e128e5b
 		}
 
 		var dirty bool
