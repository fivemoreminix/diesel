--- conflicted
+++ resolved
@@ -35,7 +35,6 @@
 	// used, instead.
 	SetSize(w, h int)
 
-<<<<<<< HEAD
 	// HandleEvent tells the Component to handle the provided event. The Component
 	// should only handle events if it is focused. An event can optionally be
 	// handled. If an event is handled, the function should return true. If the
@@ -80,9 +79,4 @@
 
 func (c *baseComponent) SetSize(width, height int) {
 	c.width, c.height = width, height
-=======
-	// It is good practice for a Component to check if it is focused before handling
-	// events.
-	tcell.EventHandler // A Component can handle events
->>>>>>> 2e128e5b
 }