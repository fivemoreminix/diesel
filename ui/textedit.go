package ui

import (
	"bytes"
	"fmt"
	"math"
	"regexp"
	"strconv"
	"strings"
	"unicode/utf8"

	"github.com/fivemoreminix/qedit/ui/buffer"
	"github.com/gdamore/tcell/v2"
	"github.com/mattn/go-runewidth"
)

// A Selection represents a region of the buffer to be selected for text editing
// purposes. It is asserted that the start position is less than the end position.
// The start and end are inclusive. If the EndCol of a Region is one more than the
// last column of a line, then it points to the line delimiter at the end of that
// line. It is understood that as a Region spans multiple lines, those connecting
// line-delimiters are included, as well.
type Region struct {
	StartLine, StartCol int
	EndLine, EndCol     int
}

// TextEdit is a field for line-based editing. It features syntax highlighting
// tools, is autocomplete ready, and contains the various information about
// content being edited.
type TextEdit struct {
	Buffer      buffer.Buffer
	Highlighter *buffer.Highlighter
	LineNumbers bool   // Whether to render line numbers (and therefore the column)
	Dirty       bool   // Whether the buffer has been edited
	UseHardTabs bool   // When true, tabs are '\t'
	TabSize     int    // How many spaces to indent by
	IsCRLF      bool   // Whether the file's line endings are CRLF (\r\n) or LF (\n)
	FilePath    string // Will be empty if the file has not been saved yet

	screen           *tcell.Screen // We keep our own reference to the screen for cursor purposes.
	curx, cury       int // Zero-based: cursor points before the character at that position.
	prevCurCol       int // Previous maximum column the cursor was at, when the user pressed left or right
	scrollx, scrolly int // X and Y offset of view, known as scroll
	theme            *Theme

	selection  Region // Selection: selectMode determines if it should be used
	selectMode bool   // Whether the user is actively selecting text
<<<<<<< HEAD

	baseComponent
=======
>>>>>>> 2e128e5b
}

// New will initialize the buffer using the given 'contents'. If the 'filePath' or 'FilePath' is empty,
// it can be assumed that the TextEdit has no file association, or it is unsaved.
func NewTextEdit(screen *tcell.Screen, filePath string, contents []byte, theme *Theme) *TextEdit {
	te := &TextEdit{
		Buffer:      nil, // Set in SetContents
		Highlighter: nil, // Set in SetContents
		LineNumbers: true,
		UseHardTabs: true,
		TabSize:     4,
		FilePath:    filePath,

<<<<<<< HEAD
		screen:        screen,
		baseComponent: baseComponent{theme: theme},
=======
		screen:      screen,
		theme:       theme,
>>>>>>> 2e128e5b
	}
	te.SetContents(contents)
	return te
}

// SetContents applies the string to the internal buffer of the TextEdit component.
// The string is determined to be either CRLF or LF based on line-endings.
func (t *TextEdit) SetContents(contents []byte) {
	var i int
loop:
	for i < len(contents) {
		switch contents[i] {
		case '\n':
			t.IsCRLF = false
			break loop
		case '\r':
			// We could check for a \n after, but what's the point?
			t.IsCRLF = true
			break loop
		}
		_, size := utf8.DecodeRune(contents[i:])
		i += size
	}

	t.Buffer = buffer.NewRopeBuffer(contents)

	// TODO: replace with automatic determination of language via filetype
	lang := &buffer.Language{
		Name:      "Go",
		Filetypes: []string{".go"},
		Rules: map[*buffer.RegexpRegion]buffer.Syntax{
			&buffer.RegexpRegion{Start: regexp.MustCompile("\\/\\/.*")}: buffer.Comment,
			&buffer.RegexpRegion{Start: regexp.MustCompile("\".*?\"")}:  buffer.String,
			&buffer.RegexpRegion{
				Start: regexp.MustCompile("\\b(var|const|if|else|range|for|switch|fallthrough|case|default|break|continue|go|func|return|defer|import|type|package)\\b"),
			}: buffer.Keyword,
			&buffer.RegexpRegion{
				Start: regexp.MustCompile("\\b(u?int(8|16|32|64)?|rune|byte|string|bool|struct)\\b"),
			}: buffer.Type,
			&buffer.RegexpRegion{
				Start: regexp.MustCompile("\\b([1-9][0-9]*|0[0-7]*|0[Xx][0-9A-Fa-f]+|0[Bb][01]+)\\b"),
			}: buffer.Number,
			&buffer.RegexpRegion{
				Start: regexp.MustCompile("\\b(len|cap|panic|make|copy|append)\\b"),
			}: buffer.Builtin,
			&buffer.RegexpRegion{
				Start: regexp.MustCompile("\\b(nil|true|false)\\b"),
			}: buffer.Special,
		},
	}

	colorscheme := &buffer.Colorscheme{
		buffer.Default: tcell.Style{}.Foreground(tcell.ColorLightGray).Background(tcell.ColorBlack),
		buffer.Column:  tcell.Style{}.Foreground(tcell.ColorDarkGray).Background(tcell.ColorBlack),
		buffer.Comment: tcell.Style{}.Foreground(tcell.ColorGray).Background(tcell.ColorBlack),
		buffer.String:  tcell.Style{}.Foreground(tcell.ColorOlive).Background(tcell.ColorBlack),
		buffer.Keyword: tcell.Style{}.Foreground(tcell.ColorNavy).Background(tcell.ColorBlack),
		buffer.Type:    tcell.Style{}.Foreground(tcell.ColorPurple).Background(tcell.ColorBlack),
		buffer.Number:  tcell.Style{}.Foreground(tcell.ColorFuchsia).Background(tcell.ColorBlack),
		buffer.Builtin: tcell.Style{}.Foreground(tcell.ColorBlue).Background(tcell.ColorBlack),
		buffer.Special: tcell.Style{}.Foreground(tcell.ColorFuchsia).Background(tcell.ColorBlack),
	}

	t.Highlighter = buffer.NewHighlighter(t.Buffer, lang, colorscheme)
}

// GetLineDelimiter returns "\r\n" for a CRLF buffer, or "\n" for an LF buffer.
func (t *TextEdit) GetLineDelimiter() string {
	if t.IsCRLF {
		return "\r\n"
	} else {
		return "\n"
	}
}

// Changes a file's line delimiters. If `crlf` is true, then line delimiters are replaced
// with Windows CRLF (\r\n). If `crlf` is false, then line delimtiers are replaced with Unix
// LF (\n). The TextEdit `IsCRLF` variable is updated with the new value.
func (t *TextEdit) ChangeLineDelimiters(crlf bool) {
	t.IsCRLF = crlf
	t.Dirty = true
	// line delimiters are constructed with String() function
	// TODO: ^ not true anymore ^
	panic("Cannot ChangeLineDelimiters")
}

// Delete with `forwards` false will backspace, destroying the character before the cursor,
// while Delete with `forwards` true will delete the character after (or on) the cursor.
// In insert mode, forwards is always true.
func (t *TextEdit) Delete(forwards bool) {
	t.Dirty = true

	var deletedLine bool // Whether any whole line has been deleted (changing the # of lines)
	startingLine := t.cury

	if t.selectMode { // If text is selected, delete the whole selection
		t.selectMode = false // Disable selection and prevent infinite loop

		// Delete the region
		t.Buffer.Remove(t.selection.StartLine, t.selection.StartCol, t.selection.EndLine, t.selection.EndCol)
		t.SetLineCol(t.selection.StartLine, t.selection.StartCol) // Set cursor to start of region

		deletedLine = t.selection.StartLine != t.selection.EndLine
	} else { // Not deleting selection
		if forwards { // Delete the character after the cursor
			// If the cursor is not at the end of the last line...
			if t.cury < t.Buffer.Lines()-1 || t.curx < t.Buffer.RunesInLine(t.cury) {
				bytes := t.Buffer.Slice(t.cury, t.curx, t.cury, t.curx) // Get the character at cursor
				deletedLine = bytes[0] == '\n'

				t.Buffer.Remove(t.cury, t.curx, t.cury, t.curx) // Remove character at cursor
			}
		} else { // Delete the character before the cursor
			// If the cursor is not at the first column of the first line...
			if t.cury > 0 || t.curx > 0 {
				t.CursorLeft() // Back up to that character

				bytes := t.Buffer.Slice(t.cury, t.curx, t.cury, t.curx) // Get the char at cursor
				deletedLine = bytes[0] == '\n'

				t.Buffer.Remove(t.cury, t.curx, t.cury, t.curx) // Remove character at cursor
			}
		}
	}

	if deletedLine {
		t.Highlighter.InvalidateLines(startingLine, t.Buffer.Lines()-1)
	} else {
		t.Highlighter.InvalidateLines(startingLine, startingLine)
	}
}

// Writes `contents` at the cursor position. Line delimiters and tab character supported.
// Any other control characters will be printed. Overwrites any active selection.
func (t *TextEdit) Insert(contents string) {
	t.Dirty = true

	if t.selectMode { // If there is a selection...
		// Go to and delete the selection
		t.Delete(true) // The parameter doesn't matter with selection
	}

	var lineInserted bool // True if contents contains a '\n'
	startingLine := t.cury

	runes := []rune(contents)
	for i := 0; i < len(runes); i++ {
		ch := runes[i]
		switch ch {
		case '\r':
			// If the character after is a \n, then it is a CRLF
			if i+1 < len(runes) && runes[i+1] == '\n' {
				i++ // Consume '\n' after
				t.Buffer.Insert(t.cury, t.curx, []byte{'\n'})
				t.SetLineCol(t.cury+1, 0) // Go to the start of that new line
				lineInserted = true
			}
		case '\n':
			t.Buffer.Insert(t.cury, t.curx, []byte{'\n'})
			t.SetLineCol(t.cury+1, 0) // Go to the start of that new line
			lineInserted = true
		case '\b':
			t.Delete(false) // Delete the character before the cursor
		case '\t':
			if !t.UseHardTabs { // If this file does not use hard tabs...
				// Insert spaces
				spaces := strings.Repeat(" ", t.TabSize)
				t.Buffer.Insert(t.cury, t.curx, []byte(spaces))
				t.SetLineCol(t.cury, t.curx+len(spaces)) // Advance the cursor
				break
			}
			fallthrough // Append the \t character
		default:
			// Insert character into line
			t.Buffer.Insert(t.cury, t.curx, []byte(string(ch)))
			t.SetLineCol(t.cury, t.curx+1) // Advance the cursor
		}
	}
	t.prevCurCol = t.curx

	if lineInserted {
		t.Highlighter.InvalidateLines(startingLine, t.Buffer.Lines()-1)
	} else {
		t.Highlighter.InvalidateLines(startingLine, startingLine)
	}
}

// getTabCountInLineAtCol returns tabs in the given line, before the column position,
// if hard tabs are enabled. If hard tabs are not enabled, the function returns zero.
// Multiply returned tab count by TabSize to get the offset produced by tabs.
// Col must be a valid column position in the given line. Maybe call clampLineCol before
// this function.
func (t *TextEdit) getTabCountInLineAtCol(line, col int) int {
	if t.UseHardTabs {
		return t.Buffer.Count(line, 0, line, col, []byte{'\t'})
	}
	return 0
}

// GetLineCol returns (line, col) of the cursor. Zero is origin for both.
func (t *TextEdit) GetLineCol() (int, int) {
	return t.cury, t.curx
}

// The same as updateTerminalCursor but the caller can provide the tabOffset to
// save the original function a calculation.
func (t *TextEdit) updateTerminalCursorNoHelper(columnWidth, tabOffset int) {
	(*t.screen).ShowCursor(t.x+columnWidth+t.curx+tabOffset-t.scrollx, t.y+t.cury-t.scrolly)
}

// updateTerminalCursor sets the position of the cursor with the cursor position
// properties of the TextEdit. Always sends a signal to *show* the cursor.
func (t *TextEdit) updateTerminalCursor() {
	columnWidth := t.getColumnWidth()
	tabOffset := t.getTabCountInLineAtCol(t.cury, t.curx) * (t.TabSize - 1)
	t.updateTerminalCursorNoHelper(columnWidth, tabOffset)
}

// SetLineCol sets the cursor line and column position. Zero is origin for both.
// If `line` is out of bounds, `line` will be clamped to the closest available line.
// If `col` is out of bounds, `col` will be clamped to the closest column available for the line.
// Will scroll the TextEdit just enough to see the line the cursor is at.
func (t *TextEdit) SetLineCol(line, col int) {
	line, col = t.Buffer.ClampLineCol(line, col)

	// Handle hard tabs
	tabOffset := t.getTabCountInLineAtCol(line, col) * (t.TabSize - 1) // Offset for the current line from hard tabs (temporary; purely visual)

	// Scroll the screen when going to lines out of view
	if line >= t.scrolly+t.height-1 { // If the new line is below view...
		t.scrolly = line - t.height + 1 // Scroll just enough to view that line
	} else if line < t.scrolly { // If the new line is above view
		t.scrolly = line
	}

	columnWidth := t.getColumnWidth()

	// Scroll the screen horizontally when going to columns out of view
	if col+tabOffset >= t.scrollx+(t.width-columnWidth-1) { // If the new column is right of view
		t.scrollx = (col + tabOffset) - (t.width - columnWidth) + 1 // Scroll just enough to view that column
	} else if col+tabOffset < t.scrollx { // If the new column is left of view
		t.scrollx = col + tabOffset // Scroll left enough to view that column
	}

	if t.scrollx < 0 {
		panic("oops")
	}

	t.cury, t.curx = line, col
	if t.focused && !t.selectMode {
		// Update terminal cursor position
		t.updateTerminalCursorNoHelper(columnWidth, tabOffset)
	}
}

// CursorUp moves the cursor up a line.
func (t *TextEdit) CursorUp() {
	if t.cury <= 0 { // If the cursor is at the first line...
		t.SetLineCol(t.cury, 0) // Go to beginning
	} else {
		line, col := t.Buffer.ClampLineCol(t.cury-1, t.prevCurCol)
		if t.UseHardTabs { // When using hard tabs, subtract offsets produced by tabs
			tabOffset := t.getTabCountInLineAtCol(line, col) * (t.TabSize - 1)
			col -= tabOffset // We still count each \t in the col
		}
		t.SetLineCol(line, col)
	}
}

// CursorDown moves the cursor down a line.
func (t *TextEdit) CursorDown() {
	if t.cury >= t.Buffer.Lines()-1 { // If the cursor is at the last line...
		t.SetLineCol(t.cury, math.MaxInt32) // Go to end of current line
	} else {
		line, col := t.Buffer.ClampLineCol(t.cury+1, t.prevCurCol)
		if t.UseHardTabs {
			tabOffset := t.getTabCountInLineAtCol(line, col) * (t.TabSize - 1)
			col -= tabOffset // We still count each \t in the col
		}
		t.SetLineCol(line, col) // Go to line below
	}
}

// CursorLeft moves the cursor left a column.
func (t *TextEdit) CursorLeft() {
	if t.curx <= 0 && t.cury != 0 { // If we are at the beginning of the current line...
		t.SetLineCol(t.cury-1, math.MaxInt32) // Go to end of line above
	} else {
		t.SetLineCol(t.cury, t.curx-1)
	}
	tabOffset := t.getTabCountInLineAtCol(t.cury, t.curx) * (t.TabSize - 1)
	t.prevCurCol = t.curx + tabOffset
}

// CursorRight moves the cursor right a column.
func (t *TextEdit) CursorRight() {
	// If we are at the end of the current line,
	// and not at the last line...
	if t.curx >= t.Buffer.RunesInLine(t.cury) && t.cury < t.Buffer.Lines()-1 {
		t.SetLineCol(t.cury+1, 0) // Go to beginning of line below
	} else {
		t.SetLineCol(t.cury, t.curx+1)
	}
	tabOffset := t.getTabCountInLineAtCol(t.cury, t.curx) * (t.TabSize - 1)
	t.prevCurCol = t.curx + tabOffset
}

// getColumnWidth returns the width of the line numbers column if it is present.
func (t *TextEdit) getColumnWidth() int {
	var columnWidth int
	if t.LineNumbers {
		// Set columnWidth to max count of line number digits
		columnWidth = Max(3, 1+len(strconv.Itoa(t.Buffer.Lines()))) // Column has minimum width of 2
	}
	return columnWidth
}

// GetSelectedBytes returns a byte slice of the region of the buffer that is currently selected.
// If the returned string is empty, then nothing was selected. The slice returned may or may not
// be a copy of the buffer, so do not write to it.
func (t *TextEdit) GetSelectedBytes() []byte {
	// TODO: there's a bug with copying text
	if t.selectMode {
		return t.Buffer.Slice(t.selection.StartLine, t.selection.StartCol, t.selection.EndLine, t.selection.EndCol)
	}
	return []byte{}
}

// Draw renders the TextEdit component.
func (t *TextEdit) Draw(s tcell.Screen) {
	columnWidth := t.getColumnWidth()
	bufferLines := t.Buffer.Lines()

	selectedStyle := t.theme.GetOrDefault("TextEditSelected")
<<<<<<< HEAD
	columnStyle := t.theme.GetOrDefault("TextEditColumn")
=======
	columnStyle := t.Highlighter.Colorscheme.GetStyle(buffer.Column)
>>>>>>> 2e128e5b

	t.Highlighter.UpdateInvalidatedLines(t.scrolly, t.scrolly+(t.height-1))

	var tabBytes []byte
	if t.UseHardTabs {
		// Only call Repeat once for each draw in hard tab files
		tabBytes = bytes.Repeat([]byte{' '}, t.TabSize)
	}

	defaultStyle := t.Highlighter.Colorscheme.GetStyle(buffer.Default)
	currentStyle := defaultStyle

	for lineY := t.y; lineY < t.y+t.height; lineY++ { // For each line we can draw...
		line := lineY + t.scrolly - t.y // The line number being drawn (starts at zero)

		lineNumStr := "" // Line number as a string

		if line < bufferLines { // Only index buffer if we are within it...
			lineNumStr = strconv.Itoa(line + 1) // Only set for lines within the buffer (not view)

			var origLineBytes []byte = t.Buffer.Line(line)
			var lineBytes []byte = origLineBytes // Line to be drawn

			if t.UseHardTabs {
				lineBytes = bytes.ReplaceAll(lineBytes, []byte{'\t'}, tabBytes)
			}

			lineHighlightData := t.Highlighter.GetLineMatches(line)
			var lineHighlightDataIdx int

			var byteIdx int // Byte index of lineStr
			// X offset we draw the next rune at (some runes can be 2 cols wide)
			col := t.x + columnWidth
			var runeIdx int // Index into lineStr (as runes) we draw the next character at

			for runeIdx < t.scrollx && byteIdx < len(lineBytes) {
				_, size := utf8.DecodeRune(lineBytes[byteIdx:]) // Respect UTF-8
				byteIdx += size
				runeIdx++
			}

			tabOffsetAtRuneIdx := func(idx int) int {
				var count int
				var i int
				for i < len(origLineBytes) {
					r, size := utf8.DecodeRune(origLineBytes[i:])
					if r == '\t' {
						count++
					}
					i += size
				}
				return count * (t.TabSize - 1)
			}

			// origRuneIdx converts a rune index from lineBytes to a runeIndex from origLineBytes
			// not affected by the hard tabs becoming 4 or 8 spaces.
			origRuneIdx := func(idx int) int { // returns the idx that is not mutated by hard tabs
				var ridx int // new rune idx
				var i int    // byte index
				for idx > 0 {
					r, size := utf8.DecodeRune(origLineBytes[i:])
					if r == '\t' {
						idx -= t.TabSize
					} else {
						idx--
					}
					if idx >= 0 { // causes ridx = 0, when idx = 3
						ridx++
					}
					i += size
				}
				return ridx
			}

			for col < t.x+t.width { // For each column in view...
				var r rune = ' '  // Rune to draw this iteration
				var size int = 1  // Size of the rune (in bytes)
				var selected bool // Whether this rune should be styled as selected

				tabOffsetAtRuneIdx := tabOffsetAtRuneIdx(runeIdx)

				if byteIdx < len(lineBytes) { // If we are drawing part of the line contents...
					r, size = utf8.DecodeRune(lineBytes[byteIdx:])

					if r == '\n' {
						r = ' '
					}

					// Determine whether we select the current rune. Also only select runes within
					// the line bytes range.
					if t.selectMode && line >= t.selection.StartLine && line <= t.selection.EndLine { // If we're part of a selection...
						_origRuneIdx := origRuneIdx(runeIdx)
						if line == t.selection.StartLine { // If selection starts at this line...
							if _origRuneIdx >= t.selection.StartCol { // And we're at or past the start col...
								// If the start line is also the end line...
								if line == t.selection.EndLine {
									if _origRuneIdx <= t.selection.EndCol { // And we're before the end of that...
										selected = true
									}
								} else { // Definitely highlight
									selected = true
								}
							}
						} else if line == t.selection.EndLine { // If selection ends at this line...
							if _origRuneIdx <= t.selection.EndCol { // And we're at or before the end col...
								selected = true
							}
						} else { // We're between the start and the end lines, definitely highlight.
							selected = true
						}
					}
				}

				// Determine the style of the rune we draw next:

				if selected {
					currentStyle = selectedStyle
				} else {
					currentStyle = defaultStyle

					if lineHighlightDataIdx < len(lineHighlightData) { // Works for single-line highlights
						data := lineHighlightData[lineHighlightDataIdx]
						if runeIdx-tabOffsetAtRuneIdx >= data.Col {
							if runeIdx-tabOffsetAtRuneIdx > data.EndCol { // Passed that highlight data
								currentStyle = defaultStyle
								lineHighlightDataIdx++ // Go to next one
							} else { // Start coloring as this syntax style
								currentStyle = t.Highlighter.Colorscheme.GetStyle(data.Syntax)
							}
						}
					}
				}

				// Draw the rune
				s.SetContent(col, lineY, r, nil, currentStyle)

				col += runewidth.RuneWidth(r)

				// Understanding the tab simulation is unnecessary; just know that it works.
				byteIdx += size
				runeIdx++
			}
		}

		columnStr := fmt.Sprintf("%s%s│", strings.Repeat(" ", columnWidth-len(lineNumStr)-1), lineNumStr) // Right align line number

		DrawStr(s, t.x, lineY, columnStr, columnStyle) // Draw column
	}

	// Update cursor
	t.SetLineCol(t.cury, t.curx)
}

// SetFocused sets whether the TextEdit is focused. When focused, the cursor is set visible
// and its position is updated on every event.
func (t *TextEdit) SetFocused(v bool) {
	t.focused = v
	if v {
		t.updateTerminalCursor()
	} else {
		(*t.screen).HideCursor()
	}
}

<<<<<<< HEAD
=======
func (t *TextEdit) SetTheme(theme *Theme) {
	t.theme = theme
}

// GetPos gets the position of the TextEdit.
func (t *TextEdit) GetPos() (int, int) {
	return t.x, t.y
}

// SetPos sets the position of the TextEdit.
func (t *TextEdit) SetPos(x, y int) {
	t.x, t.y = x, y
}

func (t *TextEdit) GetMinSize() (int, int) {
	return 0, 0
}

// GetSize gets the size of the TextEdit.
func (t *TextEdit) GetSize() (int, int) {
	return t.width, t.height
}

// SetSize sets the size of the TextEdit.
func (t *TextEdit) SetSize(width, height int) {
	t.width, t.height = width, height
}

>>>>>>> 2e128e5b
// HandleEvent allows the TextEdit to handle `event` if it chooses, returns
// whether the TextEdit handled the event.
func (t *TextEdit) HandleEvent(event tcell.Event) bool {
	switch ev := event.(type) {
	case *tcell.EventKey:
		switch ev.Key() {
		// Cursor movement
		case tcell.KeyUp:
			if ev.Modifiers() == tcell.ModShift {
				if !t.selectMode {
					t.selection.StartLine, t.selection.StartCol = t.cury, t.curx
					t.selection.EndLine, t.selection.EndCol = t.cury, t.curx
					t.selectMode = true
				} else {
					prevCurX, prevCurY := t.curx, t.cury
					t.CursorUp()
					// Grow the selection in the correct direction
					if prevCurY <= t.selection.StartLine && prevCurX <= t.selection.StartCol {
						t.selection.StartLine, t.selection.StartCol = t.cury, t.curx
					} else {
						t.selection.EndLine, t.selection.EndCol = t.cury, t.curx
					}
				}
			} else {
				t.selectMode = false
				t.CursorUp()
			}
		case tcell.KeyDown:
			if ev.Modifiers() == tcell.ModShift {
				if !t.selectMode {
					t.selection.StartLine, t.selection.StartCol = t.cury, t.curx
					t.selection.EndLine, t.selection.EndCol = t.cury, t.curx
					t.selectMode = true
				} else {
					prevCurX, prevCurY := t.curx, t.cury
					t.CursorDown()
					if prevCurY >= t.selection.EndLine && prevCurX >= t.selection.EndCol {
						t.selection.EndLine, t.selection.EndCol = t.cury, t.curx
					} else {
						t.selection.StartLine, t.selection.StartCol = t.cury, t.curx
					}
				}
			} else {
				t.selectMode = false
				t.CursorDown()
			}
		case tcell.KeyLeft:
			if ev.Modifiers() == tcell.ModShift {
				if !t.selectMode {
					t.CursorLeft() // We want the character to the left to be selected only (think insert)
					t.selection.StartLine, t.selection.StartCol = t.cury, t.curx
					t.selection.EndLine, t.selection.EndCol = t.cury, t.curx
					t.selectMode = true
				} else {
					prevCurX, prevCurY := t.curx, t.cury
					t.CursorLeft()
					if prevCurY == t.selection.StartLine && prevCurX == t.selection.StartCol { // We are moving the start...
						t.selection.StartLine, t.selection.StartCol = t.cury, t.curx
					} else {
						t.selection.EndLine, t.selection.EndCol = t.cury, t.curx
					}
				}
			} else {
				t.selectMode = false
				t.CursorLeft()
			}
		case tcell.KeyRight:
			if ev.Modifiers() == tcell.ModShift {
				if !t.selectMode { // If we are not already selecting...
					// Reset the selection to cursor pos
					t.selection.StartLine, t.selection.StartCol = t.cury, t.curx
					t.selection.EndLine, t.selection.EndCol = t.cury, t.curx
					t.selectMode = true
				} else {
					prevCurX, prevCurY := t.curx, t.cury
					t.CursorRight() // Advance the cursor
					if prevCurY == t.selection.EndLine && prevCurX == t.selection.EndCol {
						t.selection.EndLine, t.selection.EndCol = t.cury, t.curx
					} else {
						t.selection.StartLine, t.selection.StartCol = t.cury, t.curx
					}
				}
			} else {
				t.selectMode = false
				t.CursorRight()
			}
		case tcell.KeyHome:
			t.SetLineCol(t.cury, 0)
			t.prevCurCol = t.curx
		case tcell.KeyEnd:
			t.SetLineCol(t.cury, math.MaxInt32) // Max column
			t.prevCurCol = t.curx
		case tcell.KeyPgUp:
			t.SetLineCol(t.scrolly-t.height, t.curx) // Go a page up
			t.prevCurCol = t.curx
		case tcell.KeyPgDn:
			t.SetLineCol(t.scrolly+t.height*2-1, t.curx) // Go a page down
			t.prevCurCol = t.curx

		// Deleting
		case tcell.KeyBackspace:
			fallthrough
		case tcell.KeyBackspace2:
			t.Delete(false)
		case tcell.KeyDelete:
			t.Delete(true)

		// Other control
		case tcell.KeyTab:
			t.Insert("\t") // (can translate to four spaces)
		case tcell.KeyEnter:
			t.Insert("\n")

		// Inserting
		case tcell.KeyRune:
			t.Insert(string(ev.Rune())) // Insert rune
		default:
			return false
		}
		return true
	}
	return false
}<|MERGE_RESOLUTION|>--- conflicted
+++ resolved
@@ -46,11 +46,8 @@
 
 	selection  Region // Selection: selectMode determines if it should be used
 	selectMode bool   // Whether the user is actively selecting text
-<<<<<<< HEAD
 
 	baseComponent
-=======
->>>>>>> 2e128e5b
 }
 
 // New will initialize the buffer using the given 'contents'. If the 'filePath' or 'FilePath' is empty,
@@ -64,13 +61,8 @@
 		TabSize:     4,
 		FilePath:    filePath,
 
-<<<<<<< HEAD
 		screen:        screen,
 		baseComponent: baseComponent{theme: theme},
-=======
-		screen:      screen,
-		theme:       theme,
->>>>>>> 2e128e5b
 	}
 	te.SetContents(contents)
 	return te
@@ -405,11 +397,7 @@
 	bufferLines := t.Buffer.Lines()
 
 	selectedStyle := t.theme.GetOrDefault("TextEditSelected")
-<<<<<<< HEAD
-	columnStyle := t.theme.GetOrDefault("TextEditColumn")
-=======
 	columnStyle := t.Highlighter.Colorscheme.GetStyle(buffer.Column)
->>>>>>> 2e128e5b
 
 	t.Highlighter.UpdateInvalidatedLines(t.scrolly, t.scrolly+(t.height-1))
 
@@ -574,37 +562,6 @@
 	}
 }
 
-<<<<<<< HEAD
-=======
-func (t *TextEdit) SetTheme(theme *Theme) {
-	t.theme = theme
-}
-
-// GetPos gets the position of the TextEdit.
-func (t *TextEdit) GetPos() (int, int) {
-	return t.x, t.y
-}
-
-// SetPos sets the position of the TextEdit.
-func (t *TextEdit) SetPos(x, y int) {
-	t.x, t.y = x, y
-}
-
-func (t *TextEdit) GetMinSize() (int, int) {
-	return 0, 0
-}
-
-// GetSize gets the size of the TextEdit.
-func (t *TextEdit) GetSize() (int, int) {
-	return t.width, t.height
-}
-
-// SetSize sets the size of the TextEdit.
-func (t *TextEdit) SetSize(width, height int) {
-	t.width, t.height = width, height
-}
-
->>>>>>> 2e128e5b
 // HandleEvent allows the TextEdit to handle `event` if it chooses, returns
 // whether the TextEdit handled the event.
 func (t *TextEdit) HandleEvent(event tcell.Event) bool {
